--- conflicted
+++ resolved
@@ -222,13 +222,8 @@
   EXPECT_EQ(stream.received_hash(), stream.computed_hash());
   EXPECT_THAT(stream.received_hash(), HasSubstr(meta->md5_hash()));
 
-<<<<<<< HEAD
-  StatusOr<void> status = client->DeleteObject(bucket_name, object_name);
-  ASSERT_TRUE(status.ok()) << "status=" << status.status();
-=======
-  auto status = client.DeleteObject(bucket_name, object_name);
-  ASSERT_TRUE(status.ok()) << "status=" << status;
->>>>>>> 4772af2a
+  auto status = client->DeleteObject(bucket_name, object_name);
+  ASSERT_TRUE(status.ok()) << "status=" << status;
 }
 
 /// @test Verify that MD5 hashes are computed by default on downloads.
@@ -254,13 +249,8 @@
   EXPECT_EQ(stream.received_hash(), stream.computed_hash());
   EXPECT_THAT(stream.received_hash(), HasSubstr(meta->md5_hash()));
 
-<<<<<<< HEAD
-  StatusOr<void> status = client->DeleteObject(bucket_name, object_name);
-  ASSERT_TRUE(status.ok()) << "status=" << status.status();
-=======
-  auto status = client.DeleteObject(bucket_name, object_name);
-  ASSERT_TRUE(status.ok()) << "status=" << status;
->>>>>>> 4772af2a
+  auto status = client->DeleteObject(bucket_name, object_name);
+  ASSERT_TRUE(status.ok()) << "status=" << status;
 }
 
 /// @test Verify that hashes and checksums can be disabled on downloads.
@@ -287,13 +277,8 @@
   EXPECT_TRUE(stream.computed_hash().empty());
   EXPECT_TRUE(stream.received_hash().empty());
 
-<<<<<<< HEAD
-  StatusOr<void> status = client->DeleteObject(bucket_name, object_name);
-  ASSERT_TRUE(status.ok()) << "status=" << status.status();
-=======
-  auto status = client.DeleteObject(bucket_name, object_name);
-  ASSERT_TRUE(status.ok()) << "status=" << status;
->>>>>>> 4772af2a
+  auto status = client->DeleteObject(bucket_name, object_name);
+  ASSERT_TRUE(status.ok()) << "status=" << status;
 }
 
 /// @test Verify that hashes and checksums can be disabled on downloads.
@@ -320,13 +305,8 @@
   EXPECT_TRUE(stream.computed_hash().empty());
   EXPECT_TRUE(stream.received_hash().empty());
 
-<<<<<<< HEAD
-  StatusOr<void> status = client->DeleteObject(bucket_name, object_name);
-  ASSERT_TRUE(status.ok()) << "status=" << status.status();
-=======
-  auto status = client.DeleteObject(bucket_name, object_name);
-  ASSERT_TRUE(status.ok()) << "status=" << status;
->>>>>>> 4772af2a
+  auto status = client->DeleteObject(bucket_name, object_name);
+  ASSERT_TRUE(status.ok()) << "status=" << status;
 }
 
 /// @test Verify that MD5 hashes are computed by default on uploads.
@@ -352,13 +332,8 @@
   EXPECT_EQ(os.received_hash(), os.computed_hash());
   EXPECT_THAT(os.received_hash(), HasSubstr(expected_md5hash));
 
-<<<<<<< HEAD
-  StatusOr<void> status = client->DeleteObject(bucket_name, object_name);
-  ASSERT_TRUE(status.ok()) << "status=" << status.status();
-=======
-  auto status = client.DeleteObject(bucket_name, object_name);
-  ASSERT_TRUE(status.ok()) << "status=" << status;
->>>>>>> 4772af2a
+  auto status = client->DeleteObject(bucket_name, object_name);
+  ASSERT_TRUE(status.ok()) << "status=" << status;
 }
 
 /// @test Verify that MD5 hashes are computed by default on uploads.
@@ -383,13 +358,8 @@
   EXPECT_EQ(os.received_hash(), os.computed_hash());
   EXPECT_THAT(os.received_hash(), HasSubstr(expected_md5hash));
 
-<<<<<<< HEAD
-  StatusOr<void> status = client->DeleteObject(bucket_name, object_name);
-  ASSERT_TRUE(status.ok()) << "status=" << status.status();
-=======
-  auto status = client.DeleteObject(bucket_name, object_name);
-  ASSERT_TRUE(status.ok()) << "status=" << status;
->>>>>>> 4772af2a
+  auto status = client->DeleteObject(bucket_name, object_name);
+  ASSERT_TRUE(status.ok()) << "status=" << status;
 }
 
 /// @test Verify that hashes and checksums can be disabled in uploads.
@@ -414,13 +384,8 @@
   EXPECT_TRUE(os.received_hash().empty());
   EXPECT_TRUE(os.computed_hash().empty());
 
-<<<<<<< HEAD
-  StatusOr<void> status = client->DeleteObject(bucket_name, object_name);
-  ASSERT_TRUE(status.ok()) << "status=" << status.status();
-=======
-  auto status = client.DeleteObject(bucket_name, object_name);
-  ASSERT_TRUE(status.ok()) << "status=" << status;
->>>>>>> 4772af2a
+  auto status = client->DeleteObject(bucket_name, object_name);
+  ASSERT_TRUE(status.ok()) << "status=" << status;
 }
 
 /// @test Verify that hashes and checksums can be disabled in uploads.
@@ -445,13 +410,8 @@
   EXPECT_TRUE(os.received_hash().empty());
   EXPECT_TRUE(os.computed_hash().empty());
 
-<<<<<<< HEAD
-  StatusOr<void> status = client->DeleteObject(bucket_name, object_name);
-  ASSERT_TRUE(status.ok()) << "status=" << status.status();
-=======
-  auto status = client.DeleteObject(bucket_name, object_name);
-  ASSERT_TRUE(status.ok()) << "status=" << status;
->>>>>>> 4772af2a
+  auto status = client->DeleteObject(bucket_name, object_name);
+  ASSERT_TRUE(status.ok()) << "status=" << status;
 }
 
 /// @test Verify that MD5 hash mismatches are reported by default on downloads.
@@ -495,13 +455,8 @@
   EXPECT_FALSE(stream.status().ok());
 #endif  // GOOGLE_CLOUD_CPP_HAVE_EXCEPTIONS
 
-<<<<<<< HEAD
-  StatusOr<void> status = client->DeleteObject(bucket_name, object_name);
-  EXPECT_TRUE(status.ok()) << "status=" << status.status();
-=======
-  auto status = client.DeleteObject(bucket_name, object_name);
+  auto status = client->DeleteObject(bucket_name, object_name);
   EXPECT_TRUE(status.ok()) << "status=" << status;
->>>>>>> 4772af2a
 }
 
 /// @test Verify that MD5 hash mismatches are reported by default on downloads.
@@ -546,13 +501,8 @@
   EXPECT_NE(stream.received_hash(), stream.computed_hash());
 #endif  // GOOGLE_CLOUD_CPP_HAVE_EXCEPTIONS
 
-<<<<<<< HEAD
-  StatusOr<void> status = client->DeleteObject(bucket_name, object_name);
-  EXPECT_TRUE(status.ok()) << "status=" << status.status();
-=======
-  auto status = client.DeleteObject(bucket_name, object_name);
+  auto status = client->DeleteObject(bucket_name, object_name);
   EXPECT_TRUE(status.ok()) << "status=" << status;
->>>>>>> 4772af2a
 }
 
 /// @test Verify that MD5 hash mismatches are reported by default on downloads.
@@ -582,13 +532,8 @@
   EXPECT_TRUE(stream.metadata().ok());
   EXPECT_NE(stream.received_hash(), stream.computed_hash());
 
-<<<<<<< HEAD
-  StatusOr<void> status = client->DeleteObject(bucket_name, object_name);
-  EXPECT_TRUE(status.ok()) << "status=" << status.status();
-=======
-  auto status = client.DeleteObject(bucket_name, object_name);
+  auto status = client->DeleteObject(bucket_name, object_name);
   EXPECT_TRUE(status.ok()) << "status=" << status;
->>>>>>> 4772af2a
 }
 
 /// @test Verify that MD5 hash mismatches are reported by default on downloads.
@@ -618,13 +563,8 @@
   EXPECT_TRUE(stream.metadata().ok());
   EXPECT_NE(stream.received_hash(), stream.computed_hash());
 
-<<<<<<< HEAD
-  StatusOr<void> status = client->DeleteObject(bucket_name, object_name);
-  EXPECT_TRUE(status.ok()) << "status=" << status.status();
-=======
-  auto status = client.DeleteObject(bucket_name, object_name);
+  auto status = client->DeleteObject(bucket_name, object_name);
   EXPECT_TRUE(status.ok()) << "status=" << status;
->>>>>>> 4772af2a
 }
 
 }  // anonymous namespace
