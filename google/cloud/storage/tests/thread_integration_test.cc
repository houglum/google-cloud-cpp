// Copyright 2018 Google LLC
//
// Licensed under the Apache License, Version 2.0 (the "License");
// you may not use this file except in compliance with the License.
// You may obtain a copy of the License at
//
//     http://www.apache.org/licenses/LICENSE-2.0
//
// Unless required by applicable law or agreed to in writing, software
// distributed under the License is distributed on an "AS IS" BASIS,
// WITHOUT WARRANTIES OR CONDITIONS OF ANY KIND, either express or implied.
// See the License for the specific language governing permissions and
// limitations under the License.

#include "google/cloud/internal/random.h"
#include "google/cloud/log.h"
#include "google/cloud/storage/client.h"
#include "google/cloud/storage/testing/storage_integration_test.h"
#include "google/cloud/testing_util/init_google_mock.h"
#include <gmock/gmock.h>
#include <future>
#include <thread>

namespace google {
namespace cloud {
namespace storage {
inline namespace STORAGE_CLIENT_NS {
namespace {
/// Store the project and instance captured from the command-line arguments.
class ThreadTestEnvironment : public ::testing::Environment {
 public:
  ThreadTestEnvironment(std::string project, std::string location) {
    project_id_ = std::move(project);
    location_ = std::move(location);
  }

  static std::string const& project_id() { return project_id_; }
  static std::string const& location() { return location_; }

 private:
  static std::string project_id_;
  static std::string location_;
};

std::string ThreadTestEnvironment::project_id_;
std::string ThreadTestEnvironment::location_;

class ThreadIntegrationTest
    : public google::cloud::storage::testing::StorageIntegrationTest {
 protected:
  std::string MakeEntityName() {
    // We always use the viewers for the project because it is known to exist.
    return "project-viewers-" + ThreadTestEnvironment::project_id();
  }
};

using ObjectNameList = std::vector<std::string>;

/**
 * Divides @p source in to @p count groups of approximately equal size.
 */
std::vector<ObjectNameList> DivideIntoEqualSizedGroups(
    ObjectNameList const& source, int count) {
  std::vector<ObjectNameList> groups;
  groups.reserve(count);
  auto div = source.size() / count;
  auto rem = source.size() % count;
  // begin points to the beginning of the next chunk, it is incremented inside
  // the loop by the number of elements.
  std::size_t size;
  for (auto begin = source.begin(); begin != source.end(); begin += size) {
    size = div;
    if (rem != 0) {
      size++;
      rem--;
    }
    auto remaining =
        static_cast<std::size_t>(std::distance(begin, source.end()));
    if (remaining < size) {
      size = remaining;
    }
    auto end = begin;
    std::advance(end, size);
    groups.emplace_back(ObjectNameList(begin, end));
  }
  return groups;
}

void CreateObjects(std::string const& bucket_name, ObjectNameList group,
                   std::string contents) {
  // Create our own client so no state is shared with the other threads.
  StatusOr<Client> client = Client::CreateDefaultClient();
  ASSERT_TRUE(client.ok()) << "status=" << client.status();
  for (auto const& object_name : group) {
    StatusOr<ObjectMetadata> meta = client->InsertObject(
        bucket_name, object_name, contents, IfGenerationMatch(0));
    ASSERT_TRUE(meta.ok()) << "status=" << meta.status();
  }
}

void DeleteObjects(std::string const& bucket_name, ObjectNameList group) {
  // Create our own client so no state is shared with the other threads.
  StatusOr<Client> client = Client::CreateDefaultClient();
  ASSERT_TRUE(client.ok()) << "status=" << client.status();
  for (auto const& object_name : group) {
    (void)client->DeleteObject(bucket_name, object_name);
  }
}
}  // anonymous namespace

TEST_F(ThreadIntegrationTest, Unshared) {
  auto project_id = ThreadTestEnvironment::project_id();
  std::string bucket_name = MakeRandomBucketName();
  StatusOr<Client> client = Client::CreateDefaultClient();
  ASSERT_TRUE(client.ok()) << "status=" << client.status();

  StatusOr<BucketMetadata> meta = client->CreateBucketForProject(
      bucket_name, project_id,
      BucketMetadata()
          .set_storage_class(storage_class::Regional())
          .set_location(ThreadTestEnvironment::location())
          .disable_versioning(),
      PredefinedAcl("private"), PredefinedDefaultObjectAcl("projectPrivate"),
      Projection("full"));
  ASSERT_TRUE(meta.ok()) << "status=" << meta.status();
  EXPECT_EQ(bucket_name, meta->name());

  constexpr int kObjectCount = 2000;
  std::vector<std::string> objects;
  objects.reserve(kObjectCount);
  std::generate_n(std::back_inserter(objects), kObjectCount,
                  [this] { return MakeRandomObjectName(); });

  unsigned int thread_count = std::thread::hardware_concurrency();
  if (thread_count == 0) {
    thread_count = 4;
  }

  auto groups = DivideIntoEqualSizedGroups(objects, thread_count);
  std::vector<std::future<void>> tasks;
  for (auto const& g : groups) {
    tasks.emplace_back(std::async(std::launch::async, &CreateObjects,
                                  bucket_name, g, LoremIpsum()));
  }
  for (auto& t : tasks) {
    t.get();
  }

  tasks.clear();
  for (auto const& g : groups) {
    tasks.emplace_back(
        std::async(std::launch::async, &DeleteObjects, bucket_name, g));
  }
  for (auto& t : tasks) {
    t.get();
  }

<<<<<<< HEAD
  auto delete_status = client->DeleteBucket(bucket_name);
  ASSERT_TRUE(delete_status.ok()) << "status=" << delete_status.status();
=======
  auto delete_status = client.DeleteBucket(bucket_name);
  ASSERT_TRUE(delete_status.ok()) << "status=" << delete_status;
>>>>>>> 4772af2a
  // This is basically a smoke test, if the test does not crash it was
  // successful.
}

class CaptureSendHeaderBackend : public LogBackend {
 public:
  std::vector<std::string> log_lines;

  void Process(LogRecord const& lr) override {
    // Break the records in lines, because we will analyze the output per line.
    std::istringstream is(lr.message);
    while (!is.eof()) {
      std::string line;
      std::getline(is, line);
      log_lines.emplace_back(std::move(line));
    }
  }

  void ProcessWithOwnership(LogRecord lr) override { Process(lr); }
};

TEST_F(ThreadIntegrationTest, ReuseConnections) {
  auto log_backend = std::make_shared<CaptureSendHeaderBackend>();

  auto client_options = ClientOptions::CreateDefaultClientOptions();
  ASSERT_TRUE(client_options.ok()) << "status=" << client_options.status();
  Client client((*client_options)
                    .set_enable_raw_client_tracing(true)
                    .set_enable_http_tracing(true));

  auto project_id = ThreadTestEnvironment::project_id();
  std::string bucket_name = MakeRandomBucketName();

  auto id = LogSink::Instance().AddBackend(log_backend);
  StatusOr<BucketMetadata> meta = client.CreateBucketForProject(
      bucket_name, project_id,
      BucketMetadata()
          .set_storage_class(storage_class::Regional())
          .set_location(ThreadTestEnvironment::location())
          .disable_versioning(),
      PredefinedAcl("private"), PredefinedDefaultObjectAcl("projectPrivate"),
      Projection("full"));
  ASSERT_TRUE(meta.ok()) << "status=" << meta.status();
  EXPECT_EQ(bucket_name, meta->name());

  constexpr int kObjectCount = 100;
  std::vector<std::string> objects;
  objects.reserve(kObjectCount);
  std::generate_n(std::back_inserter(objects), kObjectCount,
                  [this] { return MakeRandomObjectName(); });

  std::vector<std::chrono::steady_clock::duration> create_elapsed;
  std::vector<std::chrono::steady_clock::duration> delete_elapsed;
  for (auto const& name : objects) {
    auto start = std::chrono::steady_clock::now();
    StatusOr<ObjectMetadata> meta = client.InsertObject(
        bucket_name, name, LoremIpsum(), IfGenerationMatch(0));
    ASSERT_TRUE(meta.ok()) << "status=" << meta.status();
    create_elapsed.emplace_back(std::chrono::steady_clock::now() - start);
  }
  for (auto const& name : objects) {
    auto start = std::chrono::steady_clock::now();
    (void)client.DeleteObject(bucket_name, name);
    delete_elapsed.emplace_back(std::chrono::steady_clock::now() - start);
  }
  LogSink::Instance().RemoveBackend(id);
  auto delete_status = client.DeleteBucket(bucket_name);
  ASSERT_TRUE(delete_status.ok()) << "status=" << delete_status;

  std::set<std::string> connected;
  std::copy_if(
      log_backend->log_lines.begin(), log_backend->log_lines.end(),
      std::inserter(connected, connected.end()), [](std::string const& line) {
        // libcurl prints established connections using this format:
        //   Connected to <hostname> (<ipaddress>) port <num> (#<connection>)
        // We capturing the different lines in that form tells us how many
        // different connections were used.
        return line.find("== curl(Info): Connected to ") != std::string::npos;
      });
  // We expect that at most 5% of the requests required a new connection,
  // ideally it should be 1 connection, but anything small is acceptable. Recall
  // that we make two requests per connection, so:
  std::size_t max_expected_connections = kObjectCount * 2 * 5 / 100;
  EXPECT_GE(max_expected_connections, connected.size()) << [&log_backend] {
    return std::accumulate(log_backend->log_lines.begin(),
                           log_backend->log_lines.end(), std::string{},
                           [](std::string const& x, std::string const& y) {
                             return x + "\n" + y;
                           });
  }();
  // Zero connections indicates a bug in the test, the client should have
  // connected at least once.
  EXPECT_LT(0U, connected.size());
}

}  // namespace STORAGE_CLIENT_NS
}  // namespace storage
}  // namespace cloud
}  // namespace google

int main(int argc, char* argv[]) {
  google::cloud::testing_util::InitGoogleMock(argc, argv);

  // Make sure the arguments are valid.
  if (argc != 3) {
    std::string const cmd = argv[0];
    auto last_slash = std::string(argv[0]).find_last_of('/');
    std::cerr << "Usage: " << cmd.substr(last_slash + 1)
              << " <project-id> <location (GCP region, e.g us-east1)>"
              << std::endl;
    return 1;
  }

  std::string const project_id = argv[1];
  std::string const location = argv[2];
  (void)::testing::AddGlobalTestEnvironment(
      new google::cloud::storage::ThreadTestEnvironment(project_id, location));

  return RUN_ALL_TESTS();
}<|MERGE_RESOLUTION|>--- conflicted
+++ resolved
@@ -155,13 +155,8 @@
     t.get();
   }
 
-<<<<<<< HEAD
   auto delete_status = client->DeleteBucket(bucket_name);
-  ASSERT_TRUE(delete_status.ok()) << "status=" << delete_status.status();
-=======
-  auto delete_status = client.DeleteBucket(bucket_name);
   ASSERT_TRUE(delete_status.ok()) << "status=" << delete_status;
->>>>>>> 4772af2a
   // This is basically a smoke test, if the test does not crash it was
   // successful.
 }
