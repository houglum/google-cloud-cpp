// Copyright 2018 Google LLC
//
// Licensed under the Apache License, Version 2.0 (the "License");
// you may not use this file except in compliance with the License.
// You may obtain a copy of the License at
//
//     http://www.apache.org/licenses/LICENSE-2.0
//
// Unless required by applicable law or agreed to in writing, software
// distributed under the License is distributed on an "AS IS" BASIS,
// WITHOUT WARRANTIES OR CONDITIONS OF ANY KIND, either express or implied.
// See the License for the specific language governing permissions and
// limitations under the License.

#include "google/cloud/log.h"
#include "google/cloud/storage/client.h"
#include "google/cloud/storage/testing/storage_integration_test.h"
#include "google/cloud/testing_util/capture_log_lines_backend.h"
#include "google/cloud/testing_util/expect_exception.h"
#include "google/cloud/testing_util/init_google_mock.h"
#include <gmock/gmock.h>
#include <regex>

namespace google {
namespace cloud {
namespace storage {
inline namespace STORAGE_CLIENT_NS {
namespace {
using google::cloud::storage::testing::CountMatchingEntities;
using google::cloud::storage::testing::TestPermanentFailure;
using ::testing::HasSubstr;

/// Store the project and instance captured from the command-line arguments.
class ObjectTestEnvironment : public ::testing::Environment {
 public:
  ObjectTestEnvironment(std::string project, std::string instance) {
    project_id_ = std::move(project);
    bucket_name_ = std::move(instance);
  }

  static std::string const& project_id() { return project_id_; }
  static std::string const& bucket_name() { return bucket_name_; }

 private:
  static std::string project_id_;
  static std::string bucket_name_;
};

std::string ObjectTestEnvironment::project_id_;
std::string ObjectTestEnvironment::bucket_name_;

class ObjectIntegrationTest
    : public google::cloud::storage::testing::StorageIntegrationTest {
 protected:
  std::string MakeEntityName() {
    // We always use the viewers for the project because it is known to exist.
    return "project-viewers-" + ObjectTestEnvironment::project_id();
  }
};

/// @test Verify the Object CRUD (Create, Get, Update, Delete, List) operations.
TEST_F(ObjectIntegrationTest, BasicCRUD) {
  StatusOr<Client> client = Client::CreateDefaultClient();
  ASSERT_TRUE(client.ok()) << "status=" << client.status();

  auto bucket_name = ObjectTestEnvironment::bucket_name();

  auto objects = client->ListObjects(bucket_name);
  std::vector<ObjectMetadata> initial_list;
  for (auto&& o : objects) {
    initial_list.emplace_back(std::move(o).value());
  }

  auto name_counter = [](std::string const& name,
                         std::vector<ObjectMetadata> const& list) {
    return std::count_if(
        list.begin(), list.end(),
        [name](ObjectMetadata const& m) { return m.name() == name; });
  };

  auto object_name = MakeRandomObjectName();
  ASSERT_EQ(0, name_counter(object_name, initial_list))
      << "Test aborted. The object <" << object_name << "> already exists."
      << "This is unexpected as the test generates a random object name.";

  // Create the object, but only if it does not exist already.
  StatusOr<ObjectMetadata> insert_meta =
      client->InsertObject(bucket_name, object_name, LoremIpsum(),
                           IfGenerationMatch(0), Projection("full"));
  ASSERT_TRUE(insert_meta.ok()) << "status=" << insert_meta.status();

  objects = client->ListObjects(bucket_name);

  std::vector<ObjectMetadata> current_list;
  for (auto&& o : objects) {
    current_list.emplace_back(std::move(o).value());
  }
  EXPECT_EQ(1U, name_counter(object_name, current_list));

  StatusOr<ObjectMetadata> get_meta = client->GetObjectMetadata(
      bucket_name, object_name, Generation(insert_meta->generation()),
      Projection("full"));
  ASSERT_TRUE(get_meta.ok()) << "status=" << get_meta.status();
  EXPECT_EQ(*get_meta, *insert_meta);

  ObjectMetadata update = *get_meta;
  update.mutable_acl().emplace_back(
      ObjectAccessControl().set_role("READER").set_entity(
          "allAuthenticatedUsers"));
  update.set_cache_control("no-cache")
      .set_content_disposition("inline")
      .set_content_encoding("identity")
      .set_content_language("en")
      .set_content_type("plain/text");
  update.mutable_metadata().emplace("updated", "true");
  StatusOr<ObjectMetadata> updated_meta = client->UpdateObject(
      bucket_name, object_name, update, Projection("full"));
  ASSERT_TRUE(updated_meta.ok()) << "status=" << updated_meta.status();

  // Because some of the ACL values are not predictable we convert the values we
  // care about to strings and compare that.
  {
    auto acl_to_string_vector =
        [](std::vector<ObjectAccessControl> const& acl) {
          std::vector<std::string> v;
          std::transform(acl.begin(), acl.end(), std::back_inserter(v),
                         [](ObjectAccessControl const& x) {
                           return x.entity() + " = " + x.role();
                         });
          return v;
        };
    auto expected = acl_to_string_vector(update.acl());
    auto actual = acl_to_string_vector(updated_meta->acl());
    EXPECT_THAT(expected, ::testing::UnorderedElementsAreArray(actual));
  }
  EXPECT_EQ(update.cache_control(), updated_meta->cache_control())
      << *updated_meta;
  EXPECT_EQ(update.content_disposition(), updated_meta->content_disposition())
      << *updated_meta;
  EXPECT_EQ(update.content_encoding(), updated_meta->content_encoding())
      << *updated_meta;
  EXPECT_EQ(update.content_language(), updated_meta->content_language())
      << *updated_meta;
  EXPECT_EQ(update.content_type(), updated_meta->content_type())
      << *updated_meta;
  EXPECT_EQ(update.metadata(), updated_meta->metadata()) << *updated_meta;

  ObjectMetadata desired_patch = *updated_meta;
  desired_patch.set_content_language("en");
  desired_patch.mutable_metadata().erase("updated");
  desired_patch.mutable_metadata().emplace("patched", "true");
  StatusOr<ObjectMetadata> patched_meta = client->PatchObject(
      bucket_name, object_name, *updated_meta, desired_patch);
  ASSERT_TRUE(patched_meta.ok()) << "status=" << patched_meta.status();

  EXPECT_EQ(desired_patch.metadata(), patched_meta->metadata())
      << *patched_meta;
  EXPECT_EQ(desired_patch.content_language(), patched_meta->content_language())
      << *patched_meta;

<<<<<<< HEAD
  StatusOr<void> status = client->DeleteObject(bucket_name, object_name);
  ASSERT_TRUE(status.ok()) << "status=" << status.status();
=======
  auto status = client.DeleteObject(bucket_name, object_name);
  ASSERT_TRUE(status.ok()) << "status=" << status;
>>>>>>> 4772af2a

  objects = client->ListObjects(bucket_name);
  current_list.clear();
  for (auto&& o : objects) {
    current_list.emplace_back(std::move(o).value());
  }

  EXPECT_EQ(0U, name_counter(object_name, current_list));
}

TEST_F(ObjectIntegrationTest, FullPatch) {
  StatusOr<Client> client = Client::CreateDefaultClient();
  ASSERT_TRUE(client.ok()) << "status=" << client.status();

  auto bucket_name = ObjectTestEnvironment::bucket_name();
  auto object_name = MakeRandomObjectName();
  // Create the object, but only if it does not exist already.
  StatusOr<ObjectMetadata> original =
      client->InsertObject(bucket_name, object_name, LoremIpsum(),
                           IfGenerationMatch(0), Projection("full"));
  ASSERT_TRUE(original.ok()) << "status=" << original.status();

  ObjectMetadata desired = *original;
  desired.mutable_acl().push_back(ObjectAccessControl()
                                      .set_entity("allAuthenticatedUsers")
                                      .set_role("READER"));
  if (original->cache_control() != "no-cache") {
    desired.set_cache_control("no-cache");
  } else {
    desired.set_cache_control("");
  }
  if (original->content_disposition() != "inline") {
    desired.set_content_disposition("inline");
  } else {
    desired.set_content_disposition("attachment; filename=test.txt");
  }
  if (original->content_encoding() != "identity") {
    desired.set_content_encoding("identity");
  } else {
    desired.set_content_encoding("");
  }
  // Use 'en' and 'fr' as test languages because they are known to be supported.
  // The server rejects private tags such as 'x-pig-latin'.
  if (original->content_language() != "en") {
    desired.set_content_language("en");
  } else {
    desired.set_content_language("fr");
  }
  if (original->content_type() != "application/octet-stream") {
    desired.set_content_type("application/octet-stream");
  } else {
    desired.set_content_type("application/text");
  }

  // We want to create a diff that modifies the metadata, so either erase or
  // insert a value for `test-label` depending on the initial state.
  if (original->has_metadata("test-label")) {
    desired.mutable_metadata().erase("test-label");
  } else {
    desired.mutable_metadata().emplace("test-label", "test-value");
  }

  StatusOr<ObjectMetadata> patched =
      client->PatchObject(bucket_name, object_name, *original, desired);
  ASSERT_TRUE(patched.ok()) << "status=" << patched.status();

  // acl() - cannot compare for equality because many fields are updated with
  // unknown values (entity_id, etag, etc)
  EXPECT_EQ(1U, std::count_if(patched->acl().begin(), patched->acl().end(),
                              [](ObjectAccessControl const& x) {
                                return x.entity() == "allAuthenticatedUsers";
                              }));

  EXPECT_EQ(desired.cache_control(), patched->cache_control());
  EXPECT_EQ(desired.content_disposition(), patched->content_disposition());
  EXPECT_EQ(desired.content_encoding(), patched->content_encoding());
  EXPECT_EQ(desired.content_language(), patched->content_language());
  EXPECT_EQ(desired.content_type(), patched->content_type());
  EXPECT_EQ(desired.metadata(), patched->metadata());

<<<<<<< HEAD
  StatusOr<void> status = client->DeleteObject(bucket_name, object_name);
  ASSERT_TRUE(status.ok()) << "status=" << status.status();
=======
  auto status = client.DeleteObject(bucket_name, object_name);
  ASSERT_TRUE(status.ok()) << "status=" << status;
>>>>>>> 4772af2a
}

TEST_F(ObjectIntegrationTest, ListObjectsVersions) {
  StatusOr<Client> client = Client::CreateDefaultClient();
  ASSERT_TRUE(client.ok()) << "status=" << client.status();

  auto bucket_name = ObjectTestEnvironment::bucket_name();
  // This test requires the bucket to be configured with versioning. The buckets
  // used by the CI build are already configured with versioning enabled. The
  // bucket created in the testbench also has versioning. Regardless, check here
  // first to produce a better error message if there is a configuration
  // problem.
  auto bucket_meta = client->GetBucketMetadata(bucket_name);
  ASSERT_TRUE(bucket_meta.ok()) << "status=" << bucket_meta.status();
  ASSERT_TRUE(bucket_meta->versioning().has_value());
  ASSERT_TRUE(bucket_meta->versioning().value().enabled);

  auto create_object_with_3_versions = [&client, &bucket_name, this] {
    auto object_name = MakeRandomObjectName();
    // ASSERT_TRUE does not work inside this lambda because the return type is
    // not `void`, use `.value()` instead to throw (or crash) on the unexpected
    // error.
    auto meta = client
                    ->InsertObject(bucket_name, object_name,
                                   "contents for the first revision",
                                   storage::IfGenerationMatch(0))
                    .value();
    client
        ->InsertObject(bucket_name, object_name,
                       "contents for the second revision")
        .value();
    client
        ->InsertObject(bucket_name, object_name,
                       "contents for the final revision")
        .value();
    return meta.name();
  };

  std::vector<std::string> expected(4);
  std::generate_n(expected.begin(), expected.size(),
                  create_object_with_3_versions);

  ListObjectsReader reader = client->ListObjects(bucket_name, Versions(true));
  std::vector<std::string> actual;
  for (auto it = reader.begin(); it != reader.end(); ++it) {
    auto const& meta = it->value();
    EXPECT_EQ(bucket_name, meta.bucket());
    actual.push_back(meta.name());
  }
  auto produce_joined_list = [&actual] {
    std::string joined;
    for (auto const& x : actual) {
      joined += "  ";
      joined += x;
      joined += "\n";
    }
    return joined;
  };
  // There may be a lot of other objects in the bucket, so we want to verify
  // that any objects we created are found there, but cannot expect a perfect
  // match.

  for (auto const& name : expected) {
    EXPECT_EQ(3, std::count(actual.begin(), actual.end(), name))
        << "Expected to find 3 copies of " << name << " in the object list:\n"
        << produce_joined_list();
  }
}

TEST_F(ObjectIntegrationTest, BasicReadWrite) {
  StatusOr<Client> client = Client::CreateDefaultClient();
  ASSERT_TRUE(client.ok()) << "status=" << client.status();

  auto bucket_name = ObjectTestEnvironment::bucket_name();
  auto object_name = MakeRandomObjectName();

  std::string expected = LoremIpsum();

  // Create the object, but only if it does not exist already.
  StatusOr<ObjectMetadata> meta = client->InsertObject(
      bucket_name, object_name, expected, IfGenerationMatch(0));
  ASSERT_TRUE(meta.ok()) << "status=" << meta.status();

  EXPECT_EQ(object_name, meta->name());
  EXPECT_EQ(bucket_name, meta->bucket());

  // Create a iostream to read the object back.
  auto stream = client->ReadObject(bucket_name, object_name);
  std::string actual(std::istreambuf_iterator<char>{stream}, {});
  EXPECT_EQ(expected, actual);

<<<<<<< HEAD
  StatusOr<void> status = client->DeleteObject(bucket_name, object_name);
  ASSERT_TRUE(status.ok()) << "status=" << status.status();
=======
  auto status = client.DeleteObject(bucket_name, object_name);
  ASSERT_TRUE(status.ok()) << "status=" << status;
>>>>>>> 4772af2a
}

TEST_F(ObjectIntegrationTest, EncryptedReadWrite) {
  StatusOr<Client> client = Client::CreateDefaultClient();
  ASSERT_TRUE(client.ok()) << "status=" << client.status();

  auto bucket_name = ObjectTestEnvironment::bucket_name();
  auto object_name = MakeRandomObjectName();

  std::string expected = LoremIpsum();
  EncryptionKeyData key = MakeEncryptionKeyData();

  // Create the object, but only if it does not exist already.
  StatusOr<ObjectMetadata> meta =
      client->InsertObject(bucket_name, object_name, expected,
                           IfGenerationMatch(0), EncryptionKey(key));
  ASSERT_TRUE(meta.ok()) << "status=" << meta.status();

  EXPECT_EQ(object_name, meta->name());
  EXPECT_EQ(bucket_name, meta->bucket());
  ASSERT_TRUE(meta->has_customer_encryption());
  EXPECT_EQ("AES256", meta->customer_encryption().encryption_algorithm);
  EXPECT_EQ(key.sha256, meta->customer_encryption().key_sha256);

  // Create a iostream to read the object back.
  auto stream =
      client->ReadObject(bucket_name, object_name, EncryptionKey(key));
  std::string actual(std::istreambuf_iterator<char>{stream}, {});
  EXPECT_EQ(expected, actual);

<<<<<<< HEAD
  StatusOr<void> status = client->DeleteObject(bucket_name, object_name);
  ASSERT_TRUE(status.ok()) << "status=" << status.status();
=======
  auto status = client.DeleteObject(bucket_name, object_name);
  ASSERT_TRUE(status.ok()) << "status=" << status;
>>>>>>> 4772af2a
}

TEST_F(ObjectIntegrationTest, ReadNotFound) {
  StatusOr<Client> client = Client::CreateDefaultClient();
  ASSERT_TRUE(client.ok()) << "status=" << client.status();

  auto bucket_name = ObjectTestEnvironment::bucket_name();
  auto object_name = MakeRandomObjectName();

  // Create a iostream to read the object back.
  auto stream = client->ReadObject(bucket_name, object_name);
  EXPECT_FALSE(stream.status().ok());
  EXPECT_FALSE(stream.IsOpen());
  EXPECT_EQ(StatusCode::kNotFound, stream.status().code())
      << "status=" << stream.status();
#if GOOGLE_CLOUD_CPP_HAVE_EXCEPTIONS
  EXPECT_TRUE(stream.bad());
#endif  // GOOGLE_CLOUD_CPP_HAVE_EXCEPTIONS
}

TEST_F(ObjectIntegrationTest, StreamingWrite) {
  StatusOr<Client> client = Client::CreateDefaultClient();
  ASSERT_TRUE(client.ok()) << "status=" << client.status();

  auto bucket_name = ObjectTestEnvironment::bucket_name();
  auto object_name = MakeRandomObjectName();

  // Create the object, but only if it does not exist already.
  auto os = client->WriteObject(bucket_name, object_name, IfGenerationMatch(0));
  os.exceptions(std::ios_base::failbit);
  // We will construct the expected response while streaming the data up.
  std::ostringstream expected;
  WriteRandomLines(os, expected);

  os.Close();
  ObjectMetadata meta = os.metadata().value();
  EXPECT_EQ(object_name, meta.name());
  EXPECT_EQ(bucket_name, meta.bucket());
  auto expected_str = expected.str();
  ASSERT_EQ(expected_str.size(), meta.size());

  // Create a iostream to read the object back.
  auto stream = client->ReadObject(bucket_name, object_name);
  std::string actual(std::istreambuf_iterator<char>{stream}, {});
  ASSERT_FALSE(actual.empty());
  EXPECT_EQ(expected_str.size(), actual.size()) << " meta=" << meta;
  EXPECT_EQ(expected_str, actual);

<<<<<<< HEAD
  StatusOr<void> status = client->DeleteObject(bucket_name, object_name);
  ASSERT_TRUE(status.ok()) << "status=" << status.status();
=======
  auto status = client.DeleteObject(bucket_name, object_name);
  ASSERT_TRUE(status.ok()) << "status=" << status;
>>>>>>> 4772af2a
}

TEST_F(ObjectIntegrationTest, StreamingWriteAutoClose) {
  StatusOr<Client> client = Client::CreateDefaultClient();
  ASSERT_TRUE(client.ok()) << "status=" << client.status();

  auto bucket_name = ObjectTestEnvironment::bucket_name();
  auto object_name = MakeRandomObjectName();

  // We will construct the expected response while streaming the data up.
  std::string expected = "A short string to test\n";

  {
    // Create the object, but only if it does not exist already.
    auto os =
        client->WriteObject(bucket_name, object_name, IfGenerationMatch(0));
    os << expected;
  }
  // Create a iostream to read the object back.
  auto stream = client->ReadObject(bucket_name, object_name);
  std::string actual(std::istreambuf_iterator<char>{stream}, {});
  ASSERT_FALSE(actual.empty());
  EXPECT_EQ(expected, actual);

<<<<<<< HEAD
  StatusOr<void> status = client->DeleteObject(bucket_name, object_name);
  ASSERT_TRUE(status.ok()) << "status=" << status.status();
=======
  auto status = client.DeleteObject(bucket_name, object_name);
  ASSERT_TRUE(status.ok()) << "status=" << status;
>>>>>>> 4772af2a
}

TEST_F(ObjectIntegrationTest, XmlStreamingWrite) {
  StatusOr<Client> client = Client::CreateDefaultClient();
  ASSERT_TRUE(client.ok()) << "status=" << client.status();

  auto bucket_name = ObjectTestEnvironment::bucket_name();
  auto object_name = MakeRandomObjectName();

  // Create the object, but only if it does not exist already.
  auto os = client->WriteObject(bucket_name, object_name, IfGenerationMatch(0),
                                Fields(""));
  os.exceptions(std::ios_base::failbit);
  // We will construct the expected response while streaming the data up.
  std::ostringstream expected;

  WriteRandomLines(os, expected);

  os.Close();
  ObjectMetadata meta = os.metadata().value();
  // When asking for an empty list of fields we should not expect any values:
  EXPECT_TRUE(meta.bucket().empty());
  EXPECT_TRUE(meta.name().empty());

  // Create a iostream to read the object back.
  auto stream = client->ReadObject(bucket_name, object_name);
  std::string actual(std::istreambuf_iterator<char>{stream}, {});
  ASSERT_FALSE(actual.empty());
  auto expected_str = expected.str();
  EXPECT_EQ(expected_str.size(), actual.size()) << " meta=" << meta;
  EXPECT_EQ(expected_str, actual);

<<<<<<< HEAD
  StatusOr<void> status = client->DeleteObject(bucket_name, object_name);
  ASSERT_TRUE(status.ok()) << "status=" << status.status();
=======
  auto status = client.DeleteObject(bucket_name, object_name);
  ASSERT_TRUE(status.ok()) << "status=" << status;
>>>>>>> 4772af2a
}

TEST_F(ObjectIntegrationTest, XmlReadWrite) {
  StatusOr<Client> client = Client::CreateDefaultClient();
  ASSERT_TRUE(client.ok()) << "status=" << client.status();

  auto bucket_name = ObjectTestEnvironment::bucket_name();
  auto object_name = MakeRandomObjectName();

  std::string expected = LoremIpsum();

  // Create the object, but only if it does not exist already.
  StatusOr<ObjectMetadata> meta = client->InsertObject(
      bucket_name, object_name, expected, IfGenerationMatch(0), Fields(""));
  ASSERT_TRUE(meta.ok()) << "status=" << meta.status();

  EXPECT_EQ(object_name, meta->name());
  EXPECT_EQ(bucket_name, meta->bucket());

  // Create a iostream to read the object back.
  auto stream = client->ReadObject(bucket_name, object_name);
  std::string actual(std::istreambuf_iterator<char>{stream}, {});
  EXPECT_EQ(expected, actual);

<<<<<<< HEAD
  StatusOr<void> status = client->DeleteObject(bucket_name, object_name);
  ASSERT_TRUE(status.ok()) << "status=" << status.status();
=======
  auto status = client.DeleteObject(bucket_name, object_name);
  ASSERT_TRUE(status.ok()) << "status=" << status;
>>>>>>> 4772af2a
}

TEST_F(ObjectIntegrationTest, AccessControlCRUD) {
  StatusOr<Client> client = Client::CreateDefaultClient();
  ASSERT_TRUE(client.ok()) << "status=" << client.status();

  auto bucket_name = ObjectTestEnvironment::bucket_name();
  auto object_name = MakeRandomObjectName();

  // Create the object, but only if it does not exist already.
  auto insert = client->InsertObject(bucket_name, object_name, LoremIpsum(),
                                     IfGenerationMatch(0));
  ASSERT_TRUE(insert.ok()) << "status=" << insert.status();

  auto entity_name = MakeEntityName();
  StatusOr<std::vector<ObjectAccessControl>> initial_acl =
      client->ListObjectAcl(bucket_name, object_name);
  ASSERT_TRUE(initial_acl.ok()) << "status=" << initial_acl.status();

  auto name_counter = [](std::string const& name,
                         std::vector<ObjectAccessControl> const& list) {
    auto name_matcher = [](std::string const& name) {
      return
          [name](ObjectAccessControl const& m) { return m.entity() == name; };
    };
    return std::count_if(list.begin(), list.end(), name_matcher(name));
  };
  ASSERT_EQ(0, name_counter(entity_name, *initial_acl))
      << "Test aborted. The entity <" << entity_name << "> already exists."
      << "This is unexpected as the test generates a random object name.";

  StatusOr<ObjectAccessControl> result =
      client->CreateObjectAcl(bucket_name, object_name, entity_name, "OWNER");
  ASSERT_TRUE(result.ok()) << "status=" << result.status();
  EXPECT_EQ("OWNER", result->role());
  auto current_acl = client->ListObjectAcl(bucket_name, object_name);
  ASSERT_TRUE(current_acl.ok()) << "status=" << current_acl.status();
  // Search using the entity name returned by the request, because we use
  // 'project-editors-<project_id>' this different than the original entity
  // name, the server "translates" the project id to a project number.
  EXPECT_EQ(1, name_counter(result->entity(), *current_acl));

  auto get_result = client->GetObjectAcl(bucket_name, object_name, entity_name);
  ASSERT_TRUE(get_result.ok()) << "status=" << get_result.status();
  EXPECT_EQ(*get_result, *result);

  ObjectAccessControl new_acl = *get_result;
  new_acl.set_role("READER");
  auto updated_result =
      client->UpdateObjectAcl(bucket_name, object_name, new_acl);
  ASSERT_TRUE(updated_result.ok()) << "status=" << updated_result.status();
  EXPECT_EQ("READER", updated_result->role());
  get_result = client->GetObjectAcl(bucket_name, object_name, entity_name);
  EXPECT_EQ(*get_result, *updated_result);

  new_acl = *get_result;
  new_acl.set_role("OWNER");
  // Because this is a freshly created object, with a random name, we do not
  // worry about implementing optimistic concurrency control.
  get_result = client->PatchObjectAcl(bucket_name, object_name, entity_name,
                                      *get_result, new_acl);
  ASSERT_TRUE(get_result.ok()) << "status=" << get_result.status();
  EXPECT_EQ(get_result->role(), new_acl.role());

  // Remove an entity and verify it is no longer in the ACL.
<<<<<<< HEAD
  StatusOr<void> status =
      client->DeleteObjectAcl(bucket_name, object_name, entity_name);
  ASSERT_TRUE(status.ok()) << "status=" << status.status();
  current_acl = client->ListObjectAcl(bucket_name, object_name);
  ASSERT_TRUE(current_acl.ok()) << "status=" << current_acl.status();
  EXPECT_EQ(0, name_counter(result->entity(), *current_acl));

  status = client->DeleteObject(bucket_name, object_name);
  ASSERT_TRUE(status.ok()) << "status=" << status.status();
=======
  auto status = client.DeleteObjectAcl(bucket_name, object_name, entity_name);
  ASSERT_TRUE(status.ok()) << "status=" << status;
  current_acl = client.ListObjectAcl(bucket_name, object_name);
  ASSERT_TRUE(current_acl.ok()) << "status=" << current_acl.status();
  EXPECT_EQ(0, name_counter(result->entity(), *current_acl));

  status = client.DeleteObject(bucket_name, object_name);
  ASSERT_TRUE(status.ok()) << "status=" << status;
>>>>>>> 4772af2a
}

TEST_F(ObjectIntegrationTest, WriteWithContentType) {
  StatusOr<Client> client = Client::CreateDefaultClient();
  ASSERT_TRUE(client.ok()) << "status=" << client.status();

  auto bucket_name = ObjectTestEnvironment::bucket_name();
  auto object_name = MakeRandomObjectName();

  // We will construct the expected response while streaming the data up.
  std::ostringstream expected;

  // Create the object, but only if it does not exist already.
  auto os = client->WriteObject(bucket_name, object_name, IfGenerationMatch(0),
                                ContentType("text/plain"));
  os.exceptions(std::ios_base::failbit);
  os << LoremIpsum();
  os.Close();
  ObjectMetadata meta = os.metadata().value();
  EXPECT_EQ(object_name, meta.name());
  EXPECT_EQ(bucket_name, meta.bucket());
  EXPECT_EQ("text/plain", meta.content_type());

<<<<<<< HEAD
  StatusOr<void> status = client->DeleteObject(bucket_name, object_name);
  ASSERT_TRUE(status.ok()) << "status=" << status.status();
=======
  auto status = client.DeleteObject(bucket_name, object_name);
  ASSERT_TRUE(status.ok()) << "status=" << status;
>>>>>>> 4772af2a
}

TEST_F(ObjectIntegrationTest, GetObjectMetadataFailure) {
  StatusOr<Client> client = Client::CreateDefaultClient();
  ASSERT_TRUE(client.ok()) << "status=" << client.status();

  auto bucket_name = ObjectTestEnvironment::bucket_name();
  auto object_name = MakeRandomObjectName();

  // This operation should fail because the source object does not exist.
  auto meta = client->GetObjectMetadata(bucket_name, object_name);
  EXPECT_FALSE(meta.ok()) << "value=" << meta.value();
}

TEST_F(ObjectIntegrationTest, StreamingWriteFailure) {
  StatusOr<Client> client = Client::CreateDefaultClient();
  ASSERT_TRUE(client.ok()) << "status=" << client.status();

  auto bucket_name = ObjectTestEnvironment::bucket_name();
  auto object_name = MakeRandomObjectName();

  std::string expected = LoremIpsum();

  // Create the object, but only if it does not exist already.
  StatusOr<ObjectMetadata> meta = client->InsertObject(
      bucket_name, object_name, expected, IfGenerationMatch(0));
  ASSERT_TRUE(meta.ok()) << "status=" << meta.status();

  EXPECT_EQ(object_name, meta->name());
  EXPECT_EQ(bucket_name, meta->bucket());

  auto os = client->WriteObject(bucket_name, object_name, IfGenerationMatch(0));
  os.exceptions(std::ios_base::badbit | std::ios_base::failbit);
  os << "Expected failure data:\n" << LoremIpsum();

  // This operation should fail because the object already exists.
  testing_util::ExpectException<std::ios::failure>(
      [&] { os.Close(); },
      [&](std::ios::failure const& ex) {
        EXPECT_FALSE(os.metadata().ok());
        EXPECT_EQ(StatusCode::kFailedPrecondition,
                  os.metadata().status().code());
      },
      "" /* the message generated by the C++ runtime is unknown */);

<<<<<<< HEAD
  StatusOr<void> status = client->DeleteObject(bucket_name, object_name);
  ASSERT_TRUE(status.ok()) << "status=" << status.status();
=======
  auto status = client.DeleteObject(bucket_name, object_name);
  ASSERT_TRUE(status.ok()) << "status=" << status;
>>>>>>> 4772af2a
}

TEST_F(ObjectIntegrationTest, StreamingWriteFailureNoex) {
  StatusOr<Client> client = Client::CreateDefaultClient();
  ASSERT_TRUE(client.ok()) << "status=" << client.status();

  auto bucket_name = ObjectTestEnvironment::bucket_name();
  auto object_name = MakeRandomObjectName();

  std::string expected = LoremIpsum();

  // Create the object, but only if it does not exist already.
  StatusOr<ObjectMetadata> meta = client->InsertObject(
      bucket_name, object_name, expected, IfGenerationMatch(0));
  ASSERT_TRUE(meta.ok()) << "status=" << meta.status();

  EXPECT_EQ(object_name, meta->name());
  EXPECT_EQ(bucket_name, meta->bucket());

  auto os = client->WriteObject(bucket_name, object_name, IfGenerationMatch(0));
  os << "Expected failure data:\n" << LoremIpsum();

  // This operation should fail because the object already exists.
  os.Close();
  EXPECT_TRUE(os.bad());
  EXPECT_FALSE(os.metadata().ok());
  EXPECT_EQ(StatusCode::kFailedPrecondition, os.metadata().status().code());

  client->DeleteObject(bucket_name, object_name);
}

TEST_F(ObjectIntegrationTest, ListObjectsFailure) {
  auto bucket_name = MakeRandomBucketName();
  StatusOr<Client> client = Client::CreateDefaultClient();
  ASSERT_TRUE(client.ok()) << "status=" << client.status();

  ListObjectsReader reader = client->ListObjects(bucket_name, Versions(true));

  // This operation should fail because the bucket does not exist.
  TestPermanentFailure([&] {
    std::vector<ObjectMetadata> actual;
    for (auto&& o : reader) {
      actual.emplace_back(std::move(o).value());
    }
  });
}

TEST_F(ObjectIntegrationTest, DeleteObjectFailure) {
  StatusOr<Client> client = Client::CreateDefaultClient();
  ASSERT_TRUE(client.ok()) << "status=" << client.status();

  auto bucket_name = ObjectTestEnvironment::bucket_name();
  auto object_name = MakeRandomObjectName();

  // This operation should fail because the source object does not exist.
<<<<<<< HEAD
  StatusOr<void> status = client->DeleteObject(bucket_name, object_name);
=======
  auto status = client.DeleteObject(bucket_name, object_name);
>>>>>>> 4772af2a
  ASSERT_FALSE(status.ok());
}

TEST_F(ObjectIntegrationTest, UpdateObjectFailure) {
  StatusOr<Client> client = Client::CreateDefaultClient();
  ASSERT_TRUE(client.ok()) << "status=" << client.status();

  auto bucket_name = ObjectTestEnvironment::bucket_name();
  auto object_name = MakeRandomObjectName();

  // This operation should fail because the source object does not exist.
  auto update =
      client->UpdateObject(bucket_name, object_name, ObjectMetadata());
  EXPECT_FALSE(update.ok()) << "value=" << update.value();
}

TEST_F(ObjectIntegrationTest, PatchObjectFailure) {
  StatusOr<Client> client = Client::CreateDefaultClient();
  ASSERT_TRUE(client.ok()) << "status=" << client.status();

  auto bucket_name = ObjectTestEnvironment::bucket_name();
  auto object_name = MakeRandomObjectName();

  // This operation should fail because the source object does not exist.
  auto patch = client->PatchObject(bucket_name, object_name,
                                   ObjectMetadataPatchBuilder());
  EXPECT_FALSE(patch.ok()) << "value=" << patch.value();
}

TEST_F(ObjectIntegrationTest, ListAccessControlFailure) {
  StatusOr<Client> client = Client::CreateDefaultClient();
  ASSERT_TRUE(client.ok()) << "status=" << client.status();

  auto bucket_name = ObjectTestEnvironment::bucket_name();
  auto object_name = MakeRandomObjectName();

  // This operation should fail because the source object does not exist.
  auto list = client->ListObjectAcl(bucket_name, object_name);
  ASSERT_FALSE(list.ok()) << "list[0]=" << list.value().front();
}

TEST_F(ObjectIntegrationTest, CreateAccessControlFailure) {
  StatusOr<Client> client = Client::CreateDefaultClient();
  ASSERT_TRUE(client.ok()) << "status=" << client.status();

  auto bucket_name = ObjectTestEnvironment::bucket_name();
  auto object_name = MakeRandomObjectName();
  auto entity_name = MakeEntityName();

  // This operation should fail because the source object does not exist.
  auto acl =
      client->CreateObjectAcl(bucket_name, object_name, entity_name, "READER");
  ASSERT_FALSE(acl.ok()) << "value=" << acl.value();
}

TEST_F(ObjectIntegrationTest, GetAccessControlFailure) {
  StatusOr<Client> client = Client::CreateDefaultClient();
  ASSERT_TRUE(client.ok()) << "status=" << client.status();

  auto bucket_name = ObjectTestEnvironment::bucket_name();
  auto object_name = MakeRandomObjectName();
  auto entity_name = MakeEntityName();

  // This operation should fail because the source object does not exist.
  auto acl = client->GetObjectAcl(bucket_name, object_name, entity_name);
  ASSERT_FALSE(acl.ok()) << "value=" << acl.value();
}

TEST_F(ObjectIntegrationTest, UpdateAccessControlFailure) {
  StatusOr<Client> client = Client::CreateDefaultClient();
  ASSERT_TRUE(client.ok()) << "status=" << client.status();

  auto bucket_name = ObjectTestEnvironment::bucket_name();
  auto object_name = MakeRandomObjectName();
  auto entity_name = MakeEntityName();

  // This operation should fail because the source object does not exist.
  auto acl = client->UpdateObjectAcl(
      bucket_name, object_name,
      ObjectAccessControl().set_entity(entity_name).set_role("READER"));
  ASSERT_FALSE(acl.ok()) << "value=" << acl.value();
}

TEST_F(ObjectIntegrationTest, PatchAccessControlFailure) {
  StatusOr<Client> client = Client::CreateDefaultClient();
  ASSERT_TRUE(client.ok()) << "status=" << client.status();

  auto bucket_name = ObjectTestEnvironment::bucket_name();
  auto object_name = MakeRandomObjectName();
  auto entity_name = MakeEntityName();

  // This operation should fail because the source object does not exist.
  auto acl = client->PatchObjectAcl(
      bucket_name, object_name, entity_name, ObjectAccessControl(),
      ObjectAccessControl().set_entity(entity_name).set_role("READER"));
  ASSERT_FALSE(acl.ok()) << "value=" << acl.value();
}

TEST_F(ObjectIntegrationTest, DeleteAccessControlFailure) {
  StatusOr<Client> client = Client::CreateDefaultClient();
  ASSERT_TRUE(client.ok()) << "status=" << client.status();

  auto bucket_name = ObjectTestEnvironment::bucket_name();
  auto object_name = MakeRandomObjectName();
  auto entity_name = MakeEntityName();

  // This operation should fail because the source object does not exist.
  auto status = client->DeleteObjectAcl(bucket_name, object_name, entity_name);
  ASSERT_FALSE(status.ok());
}

}  // anonymous namespace
}  // namespace STORAGE_CLIENT_NS
}  // namespace storage
}  // namespace cloud
}  // namespace google

int main(int argc, char* argv[]) {
  google::cloud::testing_util::InitGoogleMock(argc, argv);

  // Make sure the arguments are valid.
  if (argc != 3) {
    std::string const cmd = argv[0];
    auto last_slash = std::string(argv[0]).find_last_of('/');
    std::cerr << "Usage: " << cmd.substr(last_slash + 1)
              << " <project-id> <bucket-name>" << std::endl;
    return 1;
  }

  std::string const project_id = argv[1];
  std::string const bucket_name = argv[2];
  (void)::testing::AddGlobalTestEnvironment(
      new google::cloud::storage::ObjectTestEnvironment(project_id,
                                                        bucket_name));

  return RUN_ALL_TESTS();
}<|MERGE_RESOLUTION|>--- conflicted
+++ resolved
@@ -158,13 +158,8 @@
   EXPECT_EQ(desired_patch.content_language(), patched_meta->content_language())
       << *patched_meta;
 
-<<<<<<< HEAD
-  StatusOr<void> status = client->DeleteObject(bucket_name, object_name);
-  ASSERT_TRUE(status.ok()) << "status=" << status.status();
-=======
-  auto status = client.DeleteObject(bucket_name, object_name);
-  ASSERT_TRUE(status.ok()) << "status=" << status;
->>>>>>> 4772af2a
+  auto status = client->DeleteObject(bucket_name, object_name);
+  ASSERT_TRUE(status.ok()) << "status=" << status;
 
   objects = client->ListObjects(bucket_name);
   current_list.clear();
@@ -245,13 +240,8 @@
   EXPECT_EQ(desired.content_type(), patched->content_type());
   EXPECT_EQ(desired.metadata(), patched->metadata());
 
-<<<<<<< HEAD
-  StatusOr<void> status = client->DeleteObject(bucket_name, object_name);
-  ASSERT_TRUE(status.ok()) << "status=" << status.status();
-=======
-  auto status = client.DeleteObject(bucket_name, object_name);
-  ASSERT_TRUE(status.ok()) << "status=" << status;
->>>>>>> 4772af2a
+  auto status = client->DeleteObject(bucket_name, object_name);
+  ASSERT_TRUE(status.ok()) << "status=" << status;
 }
 
 TEST_F(ObjectIntegrationTest, ListObjectsVersions) {
@@ -343,13 +333,8 @@
   std::string actual(std::istreambuf_iterator<char>{stream}, {});
   EXPECT_EQ(expected, actual);
 
-<<<<<<< HEAD
-  StatusOr<void> status = client->DeleteObject(bucket_name, object_name);
-  ASSERT_TRUE(status.ok()) << "status=" << status.status();
-=======
-  auto status = client.DeleteObject(bucket_name, object_name);
-  ASSERT_TRUE(status.ok()) << "status=" << status;
->>>>>>> 4772af2a
+  auto status = client->DeleteObject(bucket_name, object_name);
+  ASSERT_TRUE(status.ok()) << "status=" << status;
 }
 
 TEST_F(ObjectIntegrationTest, EncryptedReadWrite) {
@@ -380,13 +365,8 @@
   std::string actual(std::istreambuf_iterator<char>{stream}, {});
   EXPECT_EQ(expected, actual);
 
-<<<<<<< HEAD
-  StatusOr<void> status = client->DeleteObject(bucket_name, object_name);
-  ASSERT_TRUE(status.ok()) << "status=" << status.status();
-=======
-  auto status = client.DeleteObject(bucket_name, object_name);
-  ASSERT_TRUE(status.ok()) << "status=" << status;
->>>>>>> 4772af2a
+  auto status = client->DeleteObject(bucket_name, object_name);
+  ASSERT_TRUE(status.ok()) << "status=" << status;
 }
 
 TEST_F(ObjectIntegrationTest, ReadNotFound) {
@@ -435,13 +415,8 @@
   EXPECT_EQ(expected_str.size(), actual.size()) << " meta=" << meta;
   EXPECT_EQ(expected_str, actual);
 
-<<<<<<< HEAD
-  StatusOr<void> status = client->DeleteObject(bucket_name, object_name);
-  ASSERT_TRUE(status.ok()) << "status=" << status.status();
-=======
-  auto status = client.DeleteObject(bucket_name, object_name);
-  ASSERT_TRUE(status.ok()) << "status=" << status;
->>>>>>> 4772af2a
+  auto status = client->DeleteObject(bucket_name, object_name);
+  ASSERT_TRUE(status.ok()) << "status=" << status;
 }
 
 TEST_F(ObjectIntegrationTest, StreamingWriteAutoClose) {
@@ -466,13 +441,8 @@
   ASSERT_FALSE(actual.empty());
   EXPECT_EQ(expected, actual);
 
-<<<<<<< HEAD
-  StatusOr<void> status = client->DeleteObject(bucket_name, object_name);
-  ASSERT_TRUE(status.ok()) << "status=" << status.status();
-=======
-  auto status = client.DeleteObject(bucket_name, object_name);
-  ASSERT_TRUE(status.ok()) << "status=" << status;
->>>>>>> 4772af2a
+  auto status = client->DeleteObject(bucket_name, object_name);
+  ASSERT_TRUE(status.ok()) << "status=" << status;
 }
 
 TEST_F(ObjectIntegrationTest, XmlStreamingWrite) {
@@ -505,13 +475,8 @@
   EXPECT_EQ(expected_str.size(), actual.size()) << " meta=" << meta;
   EXPECT_EQ(expected_str, actual);
 
-<<<<<<< HEAD
-  StatusOr<void> status = client->DeleteObject(bucket_name, object_name);
-  ASSERT_TRUE(status.ok()) << "status=" << status.status();
-=======
-  auto status = client.DeleteObject(bucket_name, object_name);
-  ASSERT_TRUE(status.ok()) << "status=" << status;
->>>>>>> 4772af2a
+  auto status = client->DeleteObject(bucket_name, object_name);
+  ASSERT_TRUE(status.ok()) << "status=" << status;
 }
 
 TEST_F(ObjectIntegrationTest, XmlReadWrite) {
@@ -536,13 +501,8 @@
   std::string actual(std::istreambuf_iterator<char>{stream}, {});
   EXPECT_EQ(expected, actual);
 
-<<<<<<< HEAD
-  StatusOr<void> status = client->DeleteObject(bucket_name, object_name);
-  ASSERT_TRUE(status.ok()) << "status=" << status.status();
-=======
-  auto status = client.DeleteObject(bucket_name, object_name);
-  ASSERT_TRUE(status.ok()) << "status=" << status;
->>>>>>> 4772af2a
+  auto status = client->DeleteObject(bucket_name, object_name);
+  ASSERT_TRUE(status.ok()) << "status=" << status;
 }
 
 TEST_F(ObjectIntegrationTest, AccessControlCRUD) {
@@ -608,26 +568,14 @@
   EXPECT_EQ(get_result->role(), new_acl.role());
 
   // Remove an entity and verify it is no longer in the ACL.
-<<<<<<< HEAD
-  StatusOr<void> status =
-      client->DeleteObjectAcl(bucket_name, object_name, entity_name);
-  ASSERT_TRUE(status.ok()) << "status=" << status.status();
-  current_acl = client->ListObjectAcl(bucket_name, object_name);
-  ASSERT_TRUE(current_acl.ok()) << "status=" << current_acl.status();
-  EXPECT_EQ(0, name_counter(result->entity(), *current_acl));
-
-  status = client->DeleteObject(bucket_name, object_name);
-  ASSERT_TRUE(status.ok()) << "status=" << status.status();
-=======
-  auto status = client.DeleteObjectAcl(bucket_name, object_name, entity_name);
+  auto status = client->DeleteObjectAcl(bucket_name, object_name, entity_name);
   ASSERT_TRUE(status.ok()) << "status=" << status;
   current_acl = client.ListObjectAcl(bucket_name, object_name);
   ASSERT_TRUE(current_acl.ok()) << "status=" << current_acl.status();
   EXPECT_EQ(0, name_counter(result->entity(), *current_acl));
 
-  status = client.DeleteObject(bucket_name, object_name);
-  ASSERT_TRUE(status.ok()) << "status=" << status;
->>>>>>> 4772af2a
+  status = client->DeleteObject(bucket_name, object_name);
+  ASSERT_TRUE(status.ok()) << "status=" << status;
 }
 
 TEST_F(ObjectIntegrationTest, WriteWithContentType) {
@@ -651,13 +599,8 @@
   EXPECT_EQ(bucket_name, meta.bucket());
   EXPECT_EQ("text/plain", meta.content_type());
 
-<<<<<<< HEAD
-  StatusOr<void> status = client->DeleteObject(bucket_name, object_name);
-  ASSERT_TRUE(status.ok()) << "status=" << status.status();
-=======
-  auto status = client.DeleteObject(bucket_name, object_name);
-  ASSERT_TRUE(status.ok()) << "status=" << status;
->>>>>>> 4772af2a
+  auto status = client->DeleteObject(bucket_name, object_name);
+  ASSERT_TRUE(status.ok()) << "status=" << status;
 }
 
 TEST_F(ObjectIntegrationTest, GetObjectMetadataFailure) {
@@ -703,13 +646,8 @@
       },
       "" /* the message generated by the C++ runtime is unknown */);
 
-<<<<<<< HEAD
-  StatusOr<void> status = client->DeleteObject(bucket_name, object_name);
-  ASSERT_TRUE(status.ok()) << "status=" << status.status();
-=======
-  auto status = client.DeleteObject(bucket_name, object_name);
-  ASSERT_TRUE(status.ok()) << "status=" << status;
->>>>>>> 4772af2a
+  auto status = client->DeleteObject(bucket_name, object_name);
+  ASSERT_TRUE(status.ok()) << "status=" << status;
 }
 
 TEST_F(ObjectIntegrationTest, StreamingWriteFailureNoex) {
@@ -765,11 +703,7 @@
   auto object_name = MakeRandomObjectName();
 
   // This operation should fail because the source object does not exist.
-<<<<<<< HEAD
-  StatusOr<void> status = client->DeleteObject(bucket_name, object_name);
-=======
-  auto status = client.DeleteObject(bucket_name, object_name);
->>>>>>> 4772af2a
+  auto status = client->DeleteObject(bucket_name, object_name);
   ASSERT_FALSE(status.ok());
 }
 
